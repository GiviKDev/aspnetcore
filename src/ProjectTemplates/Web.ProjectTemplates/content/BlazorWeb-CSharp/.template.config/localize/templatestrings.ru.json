--- conflicted
+++ resolved
@@ -30,17 +30,12 @@
   "symbols/IncludeSampleContent/displayName": "_Включить примеры страниц",
   "symbols/IncludeSampleContent/description": "Настраивает, следует ли добавлять примеры страниц и стили для демонстрации базовых шаблонов использования.",
   "symbols/Empty/description": "Настраивает, следует ли пропускать примеры страниц и стили, демонстрирующие базовые шаблоны использования.",
-<<<<<<< HEAD
   "symbols/auth/choices/None/description": "No authentication",
   "symbols/auth/choices/Individual/description": "Individual authentication",
   "symbols/auth/description": "The type of authentication to use",
   "symbols/UseLocalDB/description": "Whether to use LocalDB instead of SQLite. This option only applies if --auth Individual is specified.",
-  "symbols/AllInteractive/displayName": "_Enable interactive rendering globally throughout the site",
-  "symbols/AllInteractive/description": "Configures whether to make every page interactive by applying an interactive render mode at the top level. If false, pages will use static server rendering by default, and can be marked interactive on a per-page or per-component basis.",
-=======
   "symbols/AllInteractive/displayName": "_Включить интерактивную отрисовку по всему сайту",
   "symbols/AllInteractive/description": "Определяет, делать ли каждую страницу интерактивной, применяя интерактивный режим отрисовки на верхнем уровне. Если установлено значение ЛОЖЬ, страницы по умолчанию будут использовать статическую серверную отрисовку и могут быть помечены как интерактивные для каждой страницы или для каждого компонента.",
->>>>>>> 0cbe08fd
   "symbols/NoHttps/description": "Следует ли отключить HTTPS. Этот параметр применяется, только если для --auth не используются Individual, IndividualB2C, SingleOrg или MultiOrg.",
   "symbols/UseProgramMain/displayName": "Не использовать _операторы верхнего уровня",
   "symbols/UseProgramMain/description": "Следует ли создавать явный класс Program и метод Main вместо операторов верхнего уровня.",
