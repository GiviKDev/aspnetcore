<?xml version="1.0" encoding="utf-8"?>
<configuration>
  <packageSources>
    <clear />
<<<<<<< HEAD
    <!--Begin: Package sources managed by Dependency Flow automation. Do not edit the sources below.-->
    <!--  Begin: Package sources from dotnet-efcore -->
    <add key="darc-pub-dotnet-efcore-494e218" value="https://pkgs.dev.azure.com/dnceng/public/_packaging/darc-pub-dotnet-efcore-494e2181/nuget/v3/index.json" />
    <!--  End: Package sources from dotnet-efcore -->
    <!--  Begin: Package sources from dotnet-runtime -->
    <add key="darc-pub-dotnet-runtime-b02e13a" value="https://pkgs.dev.azure.com/dnceng/public/_packaging/darc-pub-dotnet-runtime-b02e13ab/nuget/v3/index.json" />
    <!--  End: Package sources from dotnet-runtime -->
    <!--End: Package sources managed by Dependency Flow automation. Do not edit the sources above.-->
=======
>>>>>>> da3e434e
    <add key="dotnet-eng" value="https://pkgs.dev.azure.com/dnceng/public/_packaging/dotnet-eng/nuget/v3/index.json" />
    <add key="dotnet-tools" value="https://pkgs.dev.azure.com/dnceng/public/_packaging/dotnet-tools/nuget/v3/index.json" />
    <add key="dotnet5" value="https://pkgs.dev.azure.com/dnceng/public/_packaging/dotnet5/nuget/v3/index.json" />
    <add key="dotnet5-transport" value="https://pkgs.dev.azure.com/dnceng/public/_packaging/dotnet5-transport/nuget/v3/index.json" />
    <add key="dotnet6" value="https://pkgs.dev.azure.com/dnceng/public/_packaging/dotnet6/nuget/v3/index.json" />
    <add key="dotnet6-transport" value="https://pkgs.dev.azure.com/dnceng/public/_packaging/dotnet6-transport/nuget/v3/index.json" />
    <add key="nuget.org" value="https://api.nuget.org/v3/index.json" />
    <!-- Used for the SiteExtension 3.1 bits that are included in the 5.0 build -->
    <add key="dotnet31-transport" value="https://pkgs.dev.azure.com/dnceng/public/_packaging/dotnet3.1-transport/nuget/v3/index.json" />
  </packageSources>
  <disabledPackageSources />
</configuration><|MERGE_RESOLUTION|>--- conflicted
+++ resolved
@@ -2,17 +2,6 @@
 <configuration>
   <packageSources>
     <clear />
-<<<<<<< HEAD
-    <!--Begin: Package sources managed by Dependency Flow automation. Do not edit the sources below.-->
-    <!--  Begin: Package sources from dotnet-efcore -->
-    <add key="darc-pub-dotnet-efcore-494e218" value="https://pkgs.dev.azure.com/dnceng/public/_packaging/darc-pub-dotnet-efcore-494e2181/nuget/v3/index.json" />
-    <!--  End: Package sources from dotnet-efcore -->
-    <!--  Begin: Package sources from dotnet-runtime -->
-    <add key="darc-pub-dotnet-runtime-b02e13a" value="https://pkgs.dev.azure.com/dnceng/public/_packaging/darc-pub-dotnet-runtime-b02e13ab/nuget/v3/index.json" />
-    <!--  End: Package sources from dotnet-runtime -->
-    <!--End: Package sources managed by Dependency Flow automation. Do not edit the sources above.-->
-=======
->>>>>>> da3e434e
     <add key="dotnet-eng" value="https://pkgs.dev.azure.com/dnceng/public/_packaging/dotnet-eng/nuget/v3/index.json" />
     <add key="dotnet-tools" value="https://pkgs.dev.azure.com/dnceng/public/_packaging/dotnet-tools/nuget/v3/index.json" />
     <add key="dotnet5" value="https://pkgs.dev.azure.com/dnceng/public/_packaging/dotnet5/nuget/v3/index.json" />
