--- conflicted
+++ resolved
@@ -10,7 +10,6 @@
         },
         {
             "type": "node",
-<<<<<<< HEAD
             "request": "launch",
             "name": "Jest - All",
             "program": "${workspaceFolder}/clients/ts/node_modules/jest/bin/jest",
@@ -29,25 +28,5 @@
             "console": "integratedTerminal",
             "internalConsoleOptions": "neverOpen"
           }
-=======
-            "request": "attach",
-            "name": "Attach to Port",
-            "address": "localhost",
-            "port": 5858,
-            "outFiles": []
-        },
-        {
-            "type": "node",
-            "request": "launch",
-            "name": "Jest - Current File",
-            "program": "${workspaceFolder}/clients/ts/common/node_modules/jest/bin/jest",
-            "cwd": "${workspaceFolder}/clients/ts",
-            "args": [
-                "${relativeFile}"
-            ],
-            "console": "integratedTerminal",
-            "internalConsoleOptions": "neverOpen"
-        }
->>>>>>> 04c606d5
     ]
 }